"""Issue management for YouTrack CLI."""

from typing import Any, Optional

import httpx
from rich.console import Console
from rich.table import Table

from .auth import AuthManager


class IssueManager:
    """Manages YouTrack issues operations."""

    def __init__(self, auth_manager: AuthManager):
        self.auth_manager = auth_manager
        self.console = Console()

    def _parse_json_response(self, response: httpx.Response) -> Any:
        """Safely parse JSON response, handling empty or non-JSON responses."""
        try:
            content_type = response.headers.get("content-type", "")
            if not response.text:
                raise ValueError("Empty response body")

            if "application/json" not in content_type:
                raise ValueError(f"Response is not JSON. Content-Type: {content_type}")

            return response.json()
        except Exception as e:
            # Try to provide more context about the error
            status_code = response.status_code
            preview = response.text[:200] if response.text else "empty"
            raise ValueError(
                f"Failed to parse JSON response (status {status_code}): {str(e)}. "
                f"Response preview: {preview}"
            ) from e

    async def create_issue(
        self,
        project_id: str,
        summary: str,
        description: Optional[str] = None,
        issue_type: Optional[str] = None,
        priority: Optional[str] = None,
        assignee: Optional[str] = None,
    ) -> dict[str, Any]:
        """Create a new issue."""
        credentials = self.auth_manager.load_credentials()
        if not credentials:
            return {"status": "error", "message": "Not authenticated"}

        issue_data = {
            "project": {"id": project_id},
            "summary": summary,
        }

        if description:
            issue_data["description"] = description
        if issue_type:
            issue_data["type"] = {"name": issue_type}
        if priority:
            issue_data["priority"] = {"name": priority}
        if assignee:
            issue_data["assignee"] = {"login": assignee}

        url = f"{credentials.base_url.rstrip('/')}/api/issues"
        headers = {
            "Authorization": f"Bearer {credentials.token}",
            "Content-Type": "application/json",
        }

        try:
            async with httpx.AsyncClient() as client:
                response = await client.post(url, json=issue_data, headers=headers)
<<<<<<< HEAD
                if response.status_code in [200, 201]:
                    data = response.json()
=======
                if response.status_code == 200:
                    data = self._parse_json_response(response)
>>>>>>> fc38beed
                    return {
                        "status": "success",
                        "message": f"Issue '{summary}' created successfully",
                        "data": data,
                    }
                else:
                    error_text = response.text
                    return {
                        "status": "error",
                        "message": f"Failed to create issue: {error_text}",
                    }
        except Exception as e:
            return {"status": "error", "message": f"Error creating issue: {str(e)}"}

    async def list_issues(
        self,
        project_id: Optional[str] = None,
        fields: Optional[str] = None,
        top: Optional[int] = None,
        query: Optional[str] = None,
        state: Optional[str] = None,
        assignee: Optional[str] = None,
    ) -> dict[str, Any]:
        """List issues with optional filtering."""
        credentials = self.auth_manager.load_credentials()
        if not credentials:
            return {"status": "error", "message": "Not authenticated"}

        params = {}
        if fields:
            params["fields"] = fields
        else:
            params["fields"] = (
                "id,summary,description,state,priority,type,"
                "assignee(login,fullName),project(id,name),created,updated"
            )

        if top:
            params["$top"] = str(top)

        # Build query string
        query_parts = []
        if project_id:
            query_parts.append(f"project:{project_id}")
        if state:
            query_parts.append(f"state:{state}")
        if assignee:
            query_parts.append(f"assignee:{assignee}")
        if query:
            query_parts.append(query)

        if query_parts:
            params["query"] = " AND ".join(query_parts)

        url = f"{credentials.base_url.rstrip('/')}/api/issues"
        headers = {"Authorization": f"Bearer {credentials.token}"}

        try:
            async with httpx.AsyncClient() as client:
                response = await client.get(url, params=params, headers=headers)
                if response.status_code == 200:
                    data = self._parse_json_response(response)
                    return {
                        "status": "success",
                        "data": data,
                        "count": len(data),
                    }
                else:
                    error_text = response.text
                    return {
                        "status": "error",
                        "message": f"Failed to list issues: {error_text}",
                    }
        except Exception as e:
            return {"status": "error", "message": f"Error listing issues: {str(e)}"}

    async def get_issue(self, issue_id: str) -> dict[str, Any]:
        """Get details of a specific issue."""
        credentials = self.auth_manager.load_credentials()
        if not credentials:
            return {"status": "error", "message": "Not authenticated"}

        url = f"{credentials.base_url.rstrip('/')}/api/issues/{issue_id}"
        headers = {"Authorization": f"Bearer {credentials.token}"}
        params = {
            "fields": (
                "id,summary,description,state,priority,type,"
                "assignee(login,fullName),project(id,name),created,updated,"
                "tags(name),links(linkType,direction,issues(id,summary))"
            )
        }

        try:
            async with httpx.AsyncClient() as client:
                response = await client.get(url, params=params, headers=headers)
                if response.status_code == 200:
                    data = self._parse_json_response(response)
                    return {"status": "success", "data": data}
                else:
                    error_text = response.text
                    return {
                        "status": "error",
                        "message": f"Failed to get issue: {error_text}",
                    }
        except Exception as e:
            return {"status": "error", "message": f"Error getting issue: {str(e)}"}

    async def update_issue(
        self,
        issue_id: str,
        summary: Optional[str] = None,
        description: Optional[str] = None,
        state: Optional[str] = None,
        priority: Optional[str] = None,
        assignee: Optional[str] = None,
        issue_type: Optional[str] = None,
    ) -> dict[str, Any]:
        """Update an existing issue."""
        credentials = self.auth_manager.load_credentials()
        if not credentials:
            return {"status": "error", "message": "Not authenticated"}

        update_data: dict[str, Any] = {}
        if summary:
            update_data["summary"] = summary
        if description:
            update_data["description"] = description
        if state:
            update_data["state"] = {"name": state}
        if priority:
            update_data["priority"] = {"name": priority}
        if assignee:
            update_data["assignee"] = {"login": assignee}
        if issue_type:
            update_data["type"] = {"name": issue_type}

        if not update_data:
            return {"status": "error", "message": "No fields to update"}

        url = f"{credentials.base_url.rstrip('/')}/api/issues/{issue_id}"
        headers = {
            "Authorization": f"Bearer {credentials.token}",
            "Content-Type": "application/json",
        }

        try:
            async with httpx.AsyncClient() as client:
                response = await client.post(url, json=update_data, headers=headers)
                if response.status_code == 200:
                    data = self._parse_json_response(response)
                    return {
                        "status": "success",
                        "message": f"Issue '{issue_id}' updated successfully",
                        "data": data,
                    }
                else:
                    error_text = response.text
                    return {
                        "status": "error",
                        "message": f"Failed to update issue: {error_text}",
                    }
        except Exception as e:
            return {"status": "error", "message": f"Error updating issue: {str(e)}"}

    async def delete_issue(self, issue_id: str) -> dict[str, Any]:
        """Delete an issue."""
        credentials = self.auth_manager.load_credentials()
        if not credentials:
            return {"status": "error", "message": "Not authenticated"}

        url = f"{credentials.base_url.rstrip('/')}/api/issues/{issue_id}"
        headers = {"Authorization": f"Bearer {credentials.token}"}

        try:
            async with httpx.AsyncClient() as client:
                response = await client.delete(url, headers=headers)
                if response.status_code == 200:
                    return {
                        "status": "success",
                        "message": f"Issue '{issue_id}' deleted successfully",
                    }
                else:
                    error_text = response.text
                    return {
                        "status": "error",
                        "message": f"Failed to delete issue: {error_text}",
                    }
        except Exception as e:
            return {"status": "error", "message": f"Error deleting issue: {str(e)}"}

    async def search_issues(
        self,
        query: str,
        project_id: Optional[str] = None,
        top: Optional[int] = None,
    ) -> dict[str, Any]:
        """Search issues with advanced query."""
        credentials = self.auth_manager.load_credentials()
        if not credentials:
            return {"status": "error", "message": "Not authenticated"}

        params = {
            "fields": (
                "id,summary,description,state,priority,type,"
                "assignee(login,fullName),project(id,name),created,updated"
            )
        }

        if top:
            params["$top"] = str(top)

        # Build search query
        search_query = query
        if project_id:
            search_query = f"project:{project_id} AND ({query})"

        params["query"] = search_query

        url = f"{credentials.base_url.rstrip('/')}/api/issues"
        headers = {"Authorization": f"Bearer {credentials.token}"}

        try:
            async with httpx.AsyncClient() as client:
                response = await client.get(url, params=params, headers=headers)
                if response.status_code == 200:
                    data = self._parse_json_response(response)
                    return {
                        "status": "success",
                        "data": data,
                        "count": len(data),
                    }
                else:
                    error_text = response.text
                    return {
                        "status": "error",
                        "message": f"Failed to search issues: {error_text}",
                    }
        except Exception as e:
            return {"status": "error", "message": f"Error searching issues: {str(e)}"}

    async def assign_issue(self, issue_id: str, assignee: str) -> dict[str, Any]:
        """Assign an issue to a user."""
        return await self.update_issue(issue_id, assignee=assignee)

    async def move_issue(
        self,
        issue_id: str,
        state: Optional[str] = None,
        project_id: Optional[str] = None,
    ) -> dict[str, Any]:
        """Move an issue to a different state or project."""
        update_data: dict[str, Any] = {}
        if state:
            update_data["state"] = state
        if project_id:
            # Moving between projects requires special handling
            return await self._move_issue_to_project(issue_id, project_id)

        if not update_data:
            return {
                "status": "error",
                "message": "No target state or project specified",
            }

        return await self.update_issue(issue_id, **update_data)

    async def _move_issue_to_project(
        self, issue_id: str, project_id: str
    ) -> dict[str, Any]:
        """Move an issue to a different project."""
        credentials = self.auth_manager.load_credentials()
        if not credentials:
            return {"status": "error", "message": "Not authenticated"}

        url = f"{credentials.base_url.rstrip('/')}/api/issues/{issue_id}"
        headers = {
            "Authorization": f"Bearer {credentials.token}",
            "Content-Type": "application/json",
        }
        update_data = {"project": {"id": project_id}}

        try:
            async with httpx.AsyncClient() as client:
                response = await client.post(url, json=update_data, headers=headers)
                if response.status_code == 200:
                    return {
                        "status": "success",
                        "message": (
                            f"Issue '{issue_id}' moved to project "
                            f"'{project_id}' successfully"
                        ),
                    }
                else:
                    error_text = response.text
                    return {
                        "status": "error",
                        "message": f"Failed to move issue: {error_text}",
                    }
        except Exception as e:
            return {"status": "error", "message": f"Error moving issue: {str(e)}"}

    async def add_tag(self, issue_id: str, tag: str) -> dict[str, Any]:
        """Add a tag to an issue."""
        credentials = self.auth_manager.load_credentials()
        if not credentials:
            return {"status": "error", "message": "Not authenticated"}

        url = f"{credentials.base_url.rstrip('/')}/api/issues/{issue_id}/tags"
        headers = {
            "Authorization": f"Bearer {credentials.token}",
            "Content-Type": "application/json",
        }
        tag_data = {"name": tag}

        try:
            async with httpx.AsyncClient() as client:
                response = await client.post(url, json=tag_data, headers=headers)
                if response.status_code == 200:
                    return {
                        "status": "success",
                        "message": (
                            f"Tag '{tag}' added to issue '{issue_id}' successfully"
                        ),
                    }
                else:
                    error_text = response.text
                    return {
                        "status": "error",
                        "message": f"Failed to add tag: {error_text}",
                    }
        except Exception as e:
            return {"status": "error", "message": f"Error adding tag: {str(e)}"}

    async def remove_tag(self, issue_id: str, tag: str) -> dict[str, Any]:
        """Remove a tag from an issue."""
        credentials = self.auth_manager.load_credentials()
        if not credentials:
            return {"status": "error", "message": "Not authenticated"}

        url = f"{credentials.base_url.rstrip('/')}/api/issues/{issue_id}/tags/{tag}"
        headers = {"Authorization": f"Bearer {credentials.token}"}

        try:
            async with httpx.AsyncClient() as client:
                response = await client.delete(url, headers=headers)
                if response.status_code == 200:
                    return {
                        "status": "success",
                        "message": (
                            f"Tag '{tag}' removed from issue '{issue_id}' successfully"
                        ),
                    }
                else:
                    error_text = response.text
                    return {
                        "status": "error",
                        "message": f"Failed to remove tag: {error_text}",
                    }
        except Exception as e:
            return {"status": "error", "message": f"Error removing tag: {str(e)}"}

    async def list_tags(self, issue_id: str) -> dict[str, Any]:
        """List all tags for an issue."""
        credentials = self.auth_manager.load_credentials()
        if not credentials:
            return {"status": "error", "message": "Not authenticated"}

        url = f"{credentials.base_url.rstrip('/')}/api/issues/{issue_id}"
        headers = {"Authorization": f"Bearer {credentials.token}"}
        params = {"fields": "tags(name)"}

        try:
            async with httpx.AsyncClient() as client:
                response = await client.get(url, params=params, headers=headers)
                if response.status_code == 200:
                    data = self._parse_json_response(response)
                    tags = data.get("tags", [])
                    return {"status": "success", "data": tags}
                else:
                    error_text = response.text
                    return {
                        "status": "error",
                        "message": f"Failed to list tags: {error_text}",
                    }
        except Exception as e:
            return {"status": "error", "message": f"Error listing tags: {str(e)}"}

    # Comments functionality
    async def add_comment(self, issue_id: str, text: str) -> dict[str, Any]:
        """Add a comment to an issue."""
        credentials = self.auth_manager.load_credentials()
        if not credentials:
            return {"status": "error", "message": "Not authenticated"}

        url = f"{credentials.base_url.rstrip('/')}/api/issues/{issue_id}/comments"
        headers = {
            "Authorization": f"Bearer {credentials.token}",
            "Content-Type": "application/json",
        }
        comment_data = {"text": text}

        try:
            async with httpx.AsyncClient() as client:
                response = await client.post(url, json=comment_data, headers=headers)
                if response.status_code == 200:
                    return {
                        "status": "success",
                        "message": (
                            f"Comment added to issue '{issue_id}' successfully"
                        ),
                    }
                else:
                    error_text = response.text
                    return {
                        "status": "error",
                        "message": f"Failed to add comment: {error_text}",
                    }
        except Exception as e:
            return {"status": "error", "message": f"Error adding comment: {str(e)}"}

    async def list_comments(self, issue_id: str) -> dict[str, Any]:
        """List all comments for an issue."""
        credentials = self.auth_manager.load_credentials()
        if not credentials:
            return {"status": "error", "message": "Not authenticated"}

        url = f"{credentials.base_url.rstrip('/')}/api/issues/{issue_id}/comments"
        headers = {"Authorization": f"Bearer {credentials.token}"}
        params = {"fields": "id,text,author(login,fullName),created,updated"}

        try:
            async with httpx.AsyncClient() as client:
                response = await client.get(url, params=params, headers=headers)
                if response.status_code == 200:
                    data = self._parse_json_response(response)
                    return {"status": "success", "data": data}
                else:
                    error_text = response.text
                    return {
                        "status": "error",
                        "message": f"Failed to list comments: {error_text}",
                    }
        except Exception as e:
            return {"status": "error", "message": f"Error listing comments: {str(e)}"}

    async def update_comment(
        self, issue_id: str, comment_id: str, text: str
    ) -> dict[str, Any]:
        """Update an existing comment."""
        credentials = self.auth_manager.load_credentials()
        if not credentials:
            return {"status": "error", "message": "Not authenticated"}

        url = (
            f"{credentials.base_url.rstrip('/')}/api/issues/"
            f"{issue_id}/comments/{comment_id}"
        )
        headers = {
            "Authorization": f"Bearer {credentials.token}",
            "Content-Type": "application/json",
        }
        comment_data = {"text": text}

        try:
            async with httpx.AsyncClient() as client:
                response = await client.post(url, json=comment_data, headers=headers)
                if response.status_code == 200:
                    return {
                        "status": "success",
                        "message": f"Comment '{comment_id}' updated successfully",
                    }
                else:
                    error_text = response.text
                    return {
                        "status": "error",
                        "message": f"Failed to update comment: {error_text}",
                    }
        except Exception as e:
            return {"status": "error", "message": f"Error updating comment: {str(e)}"}

    async def delete_comment(self, issue_id: str, comment_id: str) -> dict[str, Any]:
        """Delete a comment from an issue."""
        credentials = self.auth_manager.load_credentials()
        if not credentials:
            return {"status": "error", "message": "Not authenticated"}

        url = (
            f"{credentials.base_url.rstrip('/')}/api/issues/"
            f"{issue_id}/comments/{comment_id}"
        )
        headers = {"Authorization": f"Bearer {credentials.token}"}

        try:
            async with httpx.AsyncClient() as client:
                response = await client.delete(url, headers=headers)
                if response.status_code == 200:
                    return {
                        "status": "success",
                        "message": f"Comment '{comment_id}' deleted successfully",
                    }
                else:
                    error_text = response.text
                    return {
                        "status": "error",
                        "message": f"Failed to delete comment: {error_text}",
                    }
        except Exception as e:
            return {"status": "error", "message": f"Error deleting comment: {str(e)}"}

    # Attachments functionality
    async def upload_attachment(self, issue_id: str, file_path: str) -> dict[str, Any]:
        """Upload an attachment to an issue."""
        credentials = self.auth_manager.load_credentials()
        if not credentials:
            return {"status": "error", "message": "Not authenticated"}

        url = f"{credentials.base_url.rstrip('/')}/api/issues/{issue_id}/attachments"
        headers = {"Authorization": f"Bearer {credentials.token}"}

        try:
            with open(file_path, "rb") as file:
                files = {"file": file}
                async with httpx.AsyncClient() as client:
                    response = await client.post(url, files=files, headers=headers)
                    if response.status_code == 200:
                        return {
                            "status": "success",
                            "message": (
                                f"File '{file_path}' uploaded to issue "
                                f"'{issue_id}' successfully"
                            ),
                        }
                    else:
                        error_text = response.text
                        return {
                            "status": "error",
                            "message": f"Failed to upload attachment: {error_text}",
                        }
        except Exception as e:
            return {
                "status": "error",
                "message": f"Error uploading attachment: {str(e)}",
            }

    async def list_attachments(self, issue_id: str) -> dict[str, Any]:
        """List all attachments for an issue."""
        credentials = self.auth_manager.load_credentials()
        if not credentials:
            return {"status": "error", "message": "Not authenticated"}

        url = f"{credentials.base_url.rstrip('/')}/api/issues/{issue_id}/attachments"
        headers = {"Authorization": f"Bearer {credentials.token}"}
        params = {"fields": "id,name,size,mimeType,author(login,fullName),created"}

        try:
            async with httpx.AsyncClient() as client:
                response = await client.get(url, params=params, headers=headers)
                if response.status_code == 200:
                    data = self._parse_json_response(response)
                    return {"status": "success", "data": data}
                else:
                    error_text = response.text
                    return {
                        "status": "error",
                        "message": f"Failed to list attachments: {error_text}",
                    }
        except Exception as e:
            return {
                "status": "error",
                "message": f"Error listing attachments: {str(e)}",
            }

    async def download_attachment(
        self, issue_id: str, attachment_id: str, output_path: str
    ) -> dict[str, Any]:
        """Download an attachment from an issue."""
        credentials = self.auth_manager.load_credentials()
        if not credentials:
            return {"status": "error", "message": "Not authenticated"}

        url = f"{credentials.base_url.rstrip('/')}/api/issues/{issue_id}/attachments/{attachment_id}"
        headers = {"Authorization": f"Bearer {credentials.token}"}

        try:
            async with httpx.AsyncClient() as client:
                response = await client.get(url, headers=headers)
                if response.status_code == 200:
                    with open(output_path, "wb") as file:
                        file.write(response.content)
                    return {
                        "status": "success",
                        "message": (
                            f"Attachment downloaded to '{output_path}' successfully"
                        ),
                    }
                else:
                    error_text = response.text
                    return {
                        "status": "error",
                        "message": f"Failed to download attachment: {error_text}",
                    }
        except Exception as e:
            return {
                "status": "error",
                "message": f"Error downloading attachment: {str(e)}",
            }

    async def delete_attachment(
        self, issue_id: str, attachment_id: str
    ) -> dict[str, Any]:
        """Delete an attachment from an issue."""
        credentials = self.auth_manager.load_credentials()
        if not credentials:
            return {"status": "error", "message": "Not authenticated"}

        url = f"{credentials.base_url.rstrip('/')}/api/issues/{issue_id}/attachments/{attachment_id}"
        headers = {"Authorization": f"Bearer {credentials.token}"}

        try:
            async with httpx.AsyncClient() as client:
                response = await client.delete(url, headers=headers)
                if response.status_code == 200:
                    return {
                        "status": "success",
                        "message": f"Attachment '{attachment_id}' deleted successfully",
                    }
                else:
                    error_text = response.text
                    return {
                        "status": "error",
                        "message": f"Failed to delete attachment: {error_text}",
                    }
        except Exception as e:
            return {
                "status": "error",
                "message": f"Error deleting attachment: {str(e)}",
            }

    # Links functionality
    async def create_link(
        self, source_issue_id: str, target_issue_id: str, link_type: str
    ) -> dict[str, Any]:
        """Create a link between two issues."""
        credentials = self.auth_manager.load_credentials()
        if not credentials:
            return {"status": "error", "message": "Not authenticated"}

        url = f"{credentials.base_url.rstrip('/')}/api/issues/{source_issue_id}/links"
        headers = {
            "Authorization": f"Bearer {credentials.token}",
            "Content-Type": "application/json",
        }
        link_data = {
            "linkType": {"name": link_type},
            "issues": [{"id": target_issue_id}],
        }

        try:
            async with httpx.AsyncClient() as client:
                response = await client.post(url, json=link_data, headers=headers)
                if response.status_code == 200:
                    return {
                        "status": "success",
                        "message": (
                            f"Link created between '{source_issue_id}' "
                            f"and '{target_issue_id}' successfully"
                        ),
                    }
                else:
                    error_text = response.text
                    return {
                        "status": "error",
                        "message": f"Failed to create link: {error_text}",
                    }
        except Exception as e:
            return {"status": "error", "message": f"Error creating link: {str(e)}"}

    async def list_links(self, issue_id: str) -> dict[str, Any]:
        """List all links for an issue."""
        credentials = self.auth_manager.load_credentials()
        if not credentials:
            return {"status": "error", "message": "Not authenticated"}

        url = f"{credentials.base_url.rstrip('/')}/api/issues/{issue_id}"
        headers = {"Authorization": f"Bearer {credentials.token}"}
        params = {"fields": "links(linkType(name),direction,issues(id,summary))"}

        try:
            async with httpx.AsyncClient() as client:
                response = await client.get(url, params=params, headers=headers)
                if response.status_code == 200:
                    data = self._parse_json_response(response)
                    links = data.get("links", [])
                    return {"status": "success", "data": links}
                else:
                    error_text = response.text
                    return {
                        "status": "error",
                        "message": f"Failed to list links: {error_text}",
                    }
        except Exception as e:
            return {"status": "error", "message": f"Error listing links: {str(e)}"}

    async def delete_link(self, source_issue_id: str, link_id: str) -> dict[str, Any]:
        """Delete a link between issues."""
        credentials = self.auth_manager.load_credentials()
        if not credentials:
            return {"status": "error", "message": "Not authenticated"}

        url = (
            f"{credentials.base_url.rstrip('/')}/api/issues/"
            f"{source_issue_id}/links/{link_id}"
        )
        headers = {"Authorization": f"Bearer {credentials.token}"}

        try:
            async with httpx.AsyncClient() as client:
                response = await client.delete(url, headers=headers)
                if response.status_code == 200:
                    return {
                        "status": "success",
                        "message": f"Link '{link_id}' deleted successfully",
                    }
                else:
                    error_text = response.text
                    return {
                        "status": "error",
                        "message": f"Failed to delete link: {error_text}",
                    }
        except Exception as e:
            return {"status": "error", "message": f"Error deleting link: {str(e)}"}

    async def list_link_types(self) -> dict[str, Any]:
        """List all available link types."""
        credentials = self.auth_manager.load_credentials()
        if not credentials:
            return {"status": "error", "message": "Not authenticated"}

        url = f"{credentials.base_url.rstrip('/')}/api/issueLinkTypes"
        headers = {"Authorization": f"Bearer {credentials.token}"}
        params = {"fields": "name,sourceToTarget,targetToSource"}

        try:
            async with httpx.AsyncClient() as client:
                response = await client.get(url, params=params, headers=headers)
                if response.status_code == 200:
                    data = self._parse_json_response(response)
                    return {"status": "success", "data": data}
                else:
                    error_text = response.text
                    return {
                        "status": "error",
                        "message": f"Failed to list link types: {error_text}",
                    }
        except Exception as e:
            return {"status": "error", "message": f"Error listing link types: {str(e)}"}

    # Display methods
    def display_issues_table(self, issues: list[dict[str, Any]]) -> None:
        """Display issues in a formatted table."""
        if not issues:
            self.console.print("No issues found.", style="yellow")
            return

        table = Table(title="Issues")
        table.add_column("ID", style="cyan", no_wrap=True)
        table.add_column("Summary", style="blue")
        table.add_column("State", style="green")
        table.add_column("Priority", style="red")
        table.add_column("Type", style="magenta")
        table.add_column("Assignee", style="yellow")
        table.add_column("Project", style="white")

        for issue in issues:
            assignee = issue.get("assignee", {})
            assignee_name = (
                assignee.get("fullName", "Unassigned") if assignee else "Unassigned"
            )

            project = issue.get("project", {})
            project_name = project.get("name", "N/A") if project else "N/A"

            state = issue.get("state", {})
            state_name = state.get("name", "N/A") if state else "N/A"

            priority = issue.get("priority", {})
            priority_name = priority.get("name", "N/A") if priority else "N/A"

            issue_type = issue.get("type", {})
            type_name = issue_type.get("name", "N/A") if issue_type else "N/A"

            summary = issue.get("summary", "N/A")
            truncated_summary = summary[:50] + ("..." if len(summary) > 50 else "")

            table.add_row(
                issue.get("id", "N/A"),
                truncated_summary,
                state_name,
                priority_name,
                type_name,
                assignee_name,
                project_name,
            )

        self.console.print(table)

    def display_issue_details(self, issue: dict[str, Any]) -> None:
        """Display detailed information about a single issue."""
        issue_id = issue.get("id", "N/A")
        self.console.print(f"[bold blue]Issue Details: {issue_id}[/bold blue]")

        summary = issue.get("summary", "N/A")
        self.console.print(f"[bold]Summary:[/bold] {summary}")

        if issue.get("description"):
            description = issue.get("description", "N/A")
            self.console.print(f"[bold]Description:[/bold] {description}")

        state = issue.get("state", {})
        state_name = state.get("name", "N/A") if state else "N/A"
        self.console.print(f"[bold]State:[/bold] {state_name}")

        priority = issue.get("priority", {})
        priority_name = priority.get("name", "N/A") if priority else "N/A"
        self.console.print(f"[bold]Priority:[/bold] {priority_name}")

        issue_type = issue.get("type", {})
        type_name = issue_type.get("name", "N/A") if issue_type else "N/A"
        self.console.print(f"[bold]Type:[/bold] {type_name}")

        assignee = issue.get("assignee", {})
        assignee_name = (
            assignee.get("fullName", "Unassigned") if assignee else "Unassigned"
        )
        self.console.print(f"[bold]Assignee:[/bold] {assignee_name}")

        project = issue.get("project", {})
        project_name = project.get("name", "N/A") if project else "N/A"
        self.console.print(f"[bold]Project:[/bold] {project_name}")

        self.console.print(f"[bold]Created:[/bold] {issue.get('created', 'N/A')}")
        self.console.print(f"[bold]Updated:[/bold] {issue.get('updated', 'N/A')}")

        # Display tags if any
        tags = issue.get("tags", [])
        if tags:
            tag_names = [tag.get("name", "") for tag in tags]
            self.console.print(f"[bold]Tags:[/bold] {', '.join(tag_names)}")

    def display_comments_table(self, comments: list[dict[str, Any]]) -> None:
        """Display comments in a formatted table."""
        if not comments:
            self.console.print("No comments found.", style="yellow")
            return

        table = Table(title="Comments")
        table.add_column("ID", style="cyan")
        table.add_column("Author", style="green")
        table.add_column("Text", style="blue")
        table.add_column("Created", style="yellow")

        for comment in comments:
            author = comment.get("author", {})
            author_name = author.get("fullName", "N/A") if author else "N/A"

            text = comment.get("text", "N/A")
            truncated_text = text[:100] + ("..." if len(text) > 100 else "")

            table.add_row(
                comment.get("id", "N/A"),
                author_name,
                truncated_text,
                comment.get("created", "N/A"),
            )

        self.console.print(table)

    def display_attachments_table(self, attachments: list[dict[str, Any]]) -> None:
        """Display attachments in a formatted table."""
        if not attachments:
            self.console.print("No attachments found.", style="yellow")
            return

        table = Table(title="Attachments")
        table.add_column("ID", style="cyan")
        table.add_column("Name", style="green")
        table.add_column("Size", style="blue")
        table.add_column("Type", style="yellow")
        table.add_column("Author", style="magenta")

        for attachment in attachments:
            author = attachment.get("author", {})
            author_name = author.get("fullName", "N/A") if author else "N/A"

            table.add_row(
                attachment.get("id", "N/A"),
                attachment.get("name", "N/A"),
                str(attachment.get("size", "N/A")),
                attachment.get("mimeType", "N/A"),
                author_name,
            )

        self.console.print(table)

    def display_links_table(self, links: list[dict[str, Any]]) -> None:
        """Display issue links in a formatted table."""
        if not links:
            self.console.print("No links found.", style="yellow")
            return

        table = Table(title="Issue Links")
        table.add_column("Link Type", style="cyan")
        table.add_column("Direction", style="green")
        table.add_column("Related Issues", style="blue")

        for link in links:
            link_type = link.get("linkType", {})
            type_name = link_type.get("name", "N/A") if link_type else "N/A"

            direction = link.get("direction", "N/A")

            issues = link.get("issues", [])
            issue_summaries = []
            for issue in issues:
                issue_id = issue.get("id", "N/A")
                issue_summary = issue.get("summary", "N/A")
                issue_summaries.append(f"{issue_id}: {issue_summary[:30]}")

            related_issues = "\n".join(issue_summaries) if issue_summaries else "N/A"

            table.add_row(type_name, direction, related_issues)

        self.console.print(table)

    def display_link_types_table(self, link_types: list[dict[str, Any]]) -> None:
        """Display available link types in a formatted table."""
        if not link_types:
            self.console.print("No link types found.", style="yellow")
            return

        table = Table(title="Available Link Types")
        table.add_column("Name", style="cyan")
        table.add_column("Source to Target", style="green")
        table.add_column("Target to Source", style="blue")

        for link_type in link_types:
            table.add_row(
                link_type.get("name", "N/A"),
                link_type.get("sourceToTarget", "N/A"),
                link_type.get("targetToSource", "N/A"),
            )

        self.console.print(table)<|MERGE_RESOLUTION|>--- conflicted
+++ resolved
@@ -73,13 +73,8 @@
         try:
             async with httpx.AsyncClient() as client:
                 response = await client.post(url, json=issue_data, headers=headers)
-<<<<<<< HEAD
                 if response.status_code in [200, 201]:
-                    data = response.json()
-=======
-                if response.status_code == 200:
                     data = self._parse_json_response(response)
->>>>>>> fc38beed
                     return {
                         "status": "success",
                         "message": f"Issue '{summary}' created successfully",
@@ -660,7 +655,10 @@
         if not credentials:
             return {"status": "error", "message": "Not authenticated"}
 
-        url = f"{credentials.base_url.rstrip('/')}/api/issues/{issue_id}/attachments/{attachment_id}"
+        url = (
+            f"{credentials.base_url.rstrip('/')}/api/issues/"
+            f"{issue_id}/attachments/{attachment_id}"
+        )
         headers = {"Authorization": f"Bearer {credentials.token}"}
 
         try:
@@ -695,7 +693,10 @@
         if not credentials:
             return {"status": "error", "message": "Not authenticated"}
 
-        url = f"{credentials.base_url.rstrip('/')}/api/issues/{issue_id}/attachments/{attachment_id}"
+        url = (
+            f"{credentials.base_url.rstrip('/')}/api/issues/"
+            f"{issue_id}/attachments/{attachment_id}"
+        )
         headers = {"Authorization": f"Bearer {credentials.token}"}
 
         try:
